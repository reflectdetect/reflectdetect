import json
import os
from pathlib import Path

import cv2
import numpy as np

from src.extractor.BaseExtractor import BaseExtractor
from src.extractor.shared.shared import get_mean_radiance_values
from src.utils.paths import get_image_band, get_extraction_path

<<<<<<< HEAD
=======

# Expects panel locations to be a list of YOLO_OBB bounding boxes
# in the form [id, class, x1, y1, x2, y1, x3, y3, x4, y4]
def get_mean_radiance_values(panel_locations, img):
    panel_radiance_values = []
    for detection in panel_locations:
        # ignore id and class
        detection = detection[2:]
        # convert [x1, y1, x2, y2] to [(x1, y1), (x2, y2)] and instantiate polygon
        polygon = sg.Polygon(list(zip(detection, detection[1:]))[::2])
        mask = rasterize([polygon], out_shape=img.shape)
        # mean the radiance values to get a radiance value for the detection
        mean = np.ma.array(img, mask=~(mask.astype(np.bool_))).mean()
        panel_radiance_values.append(mean)
    return panel_radiance_values

>>>>>>> 3cabfeb2

class Extractor(BaseExtractor):

    def get_name(self) -> str:
        return "naive"

    def __init__(self, panel_data_path: str):
        # Load panel data
        with open(panel_data_path) as f:
            self.panel_data = json.load(f)

    def get_panel_factors_for_band(self, band):
        return [panel["bands"][band]["factor"] for panel in self.panel_data]

    def extract(self, image_path: str, detection_path: str) -> str:
        # get band identifier from image path
        band = get_image_band(image_path)

        # Load detection results
        with open(detection_path) as f:
            panel_locations = json.load(f)
        # Check if number of panels matches number of detections
        # If false return (naive approach)
        if len(panel_locations) != len(self.panel_data):
            raise Exception(
                f"Incorrect number of detections: {len(self.panel_data)} panels specified,"
                f" but {len(panel_locations)} found")

        # gather radiance values of each panel detected in the image
        img = cv2.imread(image_path, cv2.IMREAD_UNCHANGED)
        radiance_values = get_mean_radiance_values(panel_locations, img)

        reflectance_values = self.get_panel_factors_for_band(band)

        # Assign panel to detection based on ranking of reflectance and radiance (naive)
        extraction_data = list(zip(np.sort(radiance_values), np.sort(reflectance_values)))

        # save data to file
        extraction_path, extraction_filename = get_extraction_path(image_path)
        os.makedirs((Path.cwd() / extraction_path).resolve(), exist_ok=True)
        filepath = (Path.cwd() / extraction_path / extraction_filename).resolve()
        with open(filepath, 'w', encoding='utf-8') as f:
            json.dump(extraction_data, f, ensure_ascii=False, indent=4)
        return filepath<|MERGE_RESOLUTION|>--- conflicted
+++ resolved
@@ -9,25 +9,6 @@
 from src.extractor.shared.shared import get_mean_radiance_values
 from src.utils.paths import get_image_band, get_extraction_path
 
-<<<<<<< HEAD
-=======
-
-# Expects panel locations to be a list of YOLO_OBB bounding boxes
-# in the form [id, class, x1, y1, x2, y1, x3, y3, x4, y4]
-def get_mean_radiance_values(panel_locations, img):
-    panel_radiance_values = []
-    for detection in panel_locations:
-        # ignore id and class
-        detection = detection[2:]
-        # convert [x1, y1, x2, y2] to [(x1, y1), (x2, y2)] and instantiate polygon
-        polygon = sg.Polygon(list(zip(detection, detection[1:]))[::2])
-        mask = rasterize([polygon], out_shape=img.shape)
-        # mean the radiance values to get a radiance value for the detection
-        mean = np.ma.array(img, mask=~(mask.astype(np.bool_))).mean()
-        panel_radiance_values.append(mean)
-    return panel_radiance_values
-
->>>>>>> 3cabfeb2
 
 class Extractor(BaseExtractor):
 
