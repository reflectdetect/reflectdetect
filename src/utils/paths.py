--- conflicted
+++ resolved
@@ -5,9 +5,8 @@
 
 
 def get_extractions_path(image_path: str) -> (str, str):
-    image_filename = image_path.split("/")[-1]
     path = "/".join(image_path.split("/")[:-1])
-    return path + "/metadata/", get_image_id(image_path) + "_extraction.json"
+    return path + "/metadata/", str(get_image_id(image_path)) + "_extraction.json"
 
 
 def get_transformed_path(image_path: str) -> (str, str):
@@ -18,17 +17,9 @@
 
 def get_image_band(image_path: str) -> int:
     # Assumes filenames are *_{band}.* with {band} being the 1 indexed band number
-<<<<<<< HEAD
-    return int(image_path.split("/")[-1].split(".")[0].split("_")[-1]) - 1
-
-
-def get_image_id(path: str) -> str:
-    # Assumes filenames are *_{id}_band.*
-    return path.split("_")[-2]
-=======
     return int(image_path.split("/")[-1].split(".")[0].split("_")[-1])
 
 
 def get_image_id(image_path: str) -> int:
-    return int(image_path.split("/")[-1].split(".")[0].split("_")[-2])
->>>>>>> 3cabfeb2
+    # Assumes filenames are *_{id}_band.*
+    return int(image_path.split("_")[-2])